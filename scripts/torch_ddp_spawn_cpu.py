import os

import torch
import torch.multiprocessing as mp
import torch.nn.functional as F
from torch.distributed import destroy_process_group
from torch.distributed import init_process_group
from torch.nn.parallel import DistributedDataParallel as DDP
from torch.utils.data import DataLoader
from torch.utils.data import Dataset
from torch.utils.data.distributed import DistributedSampler


class MyTrainDataset(Dataset):
    def __init__(self, size: int):
        self.size = size
        self.data = [(torch.rand(20), torch.rand(1)) for _ in range(size)]

    def __len__(self) -> int:
        return self.size

    def __getitem__(self, index: int) -> tuple[torch.Tensor, torch.Tensor]:
        return self.data[index]


def main(
    rank: int, world_size: int, save_every: int, total_epochs: int, batch_size: int
):
    os.environ["MASTER_ADDR"] = "localhost"
    os.environ["MASTER_PORT"] = "12355"

    # limit each process to a single thread
    torch.set_num_threads(1)
    torch.set_num_interop_threads(1)
    init_process_group(backend="gloo", rank=rank, world_size=world_size)

<<<<<<< HEAD

def main(
    rank: int, world_size: int, save_every: int, total_epochs: int, batch_size: int
):
    ddp_setup(rank, world_size)

    train_dataset = MyTrainDataset(max(2048, world_size * batch_size))
=======
    train_dataset = MyTrainDataset(2048)
>>>>>>> 12fe812d
    train_data = DataLoader(
        train_dataset,
        batch_size=batch_size,
        pin_memory=False,
        shuffle=False,
        sampler=DistributedSampler(train_dataset),
    )

    model = torch.nn.Linear(20, 1)
    optimizer = torch.optim.SGD(model.parameters(), lr=1e-3)

    # wrap the model with DDP
    model = DDP(model)

    for epoch in range(total_epochs):
        # batch size for this process
        batch_size = len(next(iter(train_data))[0])
        # number of steps within an epoch
        steps = len(train_data)
        print(f"[CPU{rank}] Epoch {epoch} | Batchsize: {batch_size} | Steps: {steps}")
        train_data.sampler.set_epoch(epoch)  # type: ignore
        for source, targets in train_data:
            optimizer.zero_grad()
            output = model(source)
            loss = F.cross_entropy(output, targets)
            loss.backward()
            optimizer.step()

        if rank == 0 and epoch % save_every == 0:
            # use model.module to save the state_dict, since model is wrapped in DDP
            PATH = "checkpoint.pt"
            # ckp = model.module.state_dict()
            # torch.save(ckp, PATH)
            print(f"Epoch {epoch} | Training checkpoint saved at {PATH}")

    destroy_process_group()


if __name__ == "__main__":
    import argparse

    parser = argparse.ArgumentParser(description="simple distributed training job")
    parser.add_argument(
        "total_epochs", type=int, help="Total epochs to train the model"
    )
    parser.add_argument("save_every", type=int, help="How often to save a snapshot")
    parser.add_argument(
        "--batch_size",
        default=32,
        type=int,
        help="Input batch size on each device (default: 32)",
    )
    args = parser.parse_args()

    n_cpus = os.cpu_count() or 4
    world_size = n_cpus
    print(f"Using {world_size} CPUs")
    mp.spawn(
        main,
        args=(world_size, args.save_every, args.total_epochs, args.batch_size),
        nprocs=world_size,
    )<|MERGE_RESOLUTION|>--- conflicted
+++ resolved
@@ -34,7 +34,6 @@
     torch.set_num_interop_threads(1)
     init_process_group(backend="gloo", rank=rank, world_size=world_size)
 
-<<<<<<< HEAD
 
 def main(
     rank: int, world_size: int, save_every: int, total_epochs: int, batch_size: int
@@ -42,9 +41,6 @@
     ddp_setup(rank, world_size)
 
     train_dataset = MyTrainDataset(max(2048, world_size * batch_size))
-=======
-    train_dataset = MyTrainDataset(2048)
->>>>>>> 12fe812d
     train_data = DataLoader(
         train_dataset,
         batch_size=batch_size,
